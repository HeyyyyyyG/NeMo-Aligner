--- conflicted
+++ resolved
@@ -25,12 +25,6 @@
         required: true
         default: true
         type: boolean
-<<<<<<< HEAD
-          
-jobs:
-  release:
-    uses: NVIDIA/NeMo-FW-CI-templates/.github/workflows/_release_library.yml@v0.17.3
-=======
       version-bump-branch:
         description: Branch for version bump
         required: true
@@ -39,7 +33,6 @@
 jobs:
   release:
     uses: NVIDIA/NeMo-FW-CI-templates/.github/workflows/_release_library.yml@v0.18.4
->>>>>>> b7d8af1f
     with:
       release-ref: ${{ inputs.release-ref }}
       image-name: nemo_aligner_container
